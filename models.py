--- conflicted
+++ resolved
@@ -32,15 +32,11 @@
     """Mapping user likes to warbles."""
 
     __tablename__ = 'likes'
-<<<<<<< HEAD
+
 
     __table_args__ = (db.UniqueConstraint(
         'user_id', 'message_id', name='uq_user_message'),)
 
-=======
-    __table_args__ = (db.UniqueConstraint('user_id', 'message_id', name='uq_user_message'),)
-    
->>>>>>> 312817d5
     id = db.Column(
         db.Integer,
         primary_key=True
@@ -141,17 +137,15 @@
         return len(found_user_list) == 1
 
     def get_followed_user_messages(self):
-<<<<<<< HEAD
+
         """Return the latest 100 messages from users that the current user is following"""
-=======
-        """Return the latest 100 messages from users that this user is following"""
->>>>>>> 312817d5
+
 
         followed_user_ids = [user.id for user in self.following]
 
         if not followed_user_ids:
             return []
-<<<<<<< HEAD
+
         return Message.query.filter(Message.user_id.in_(followed_user_ids)).order_by(desc(Message.timestamp)).limit(100).all()
 
     def sort_liked_messages(self):
@@ -163,9 +157,7 @@
         """Check the provided password against the stored hashed password."""
 
         return bcrypt.check_password_hash(self.password, password)
-=======
-        return (db.session.query(Message).filter(Message.user_id.in_(followed_user_ids)).order_by(desc(Message.timestamp)).limit(100).all())
->>>>>>> 312817d5
+
 
     @classmethod
     def signup(cls, username, email, password, image_url):
